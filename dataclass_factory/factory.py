from copy import copy
from typing import Dict, Type, Any, Optional, TypeVar

from .common import Serializer, Parser, AbstractFactory
from .parsers import create_parser, get_lazy_parser
from .schema import Schema, merge_schema
from .serializers import create_serializer, get_lazy_serializer
from .type_detection import is_generic_concrete

DEFAULT_SCHEMA = Schema[Any](
    trim_trailing_underscore=True,
    skip_internal=True,
    only_mapped=False,
)


class StackedFactory(AbstractFactory):
    __slots__ = ("stack", "factory")

    def __init__(self, factory):
        self.stack = []
        self.factory = factory

    def parser(self, class_: Type):
        if class_ in self.stack:
            return get_lazy_parser(self.factory, class_)
        self.stack.append(class_)
        try:
            return self.factory._parser_with_stack(class_, self)
        finally:
            self.stack.pop()

    def serializer(self, class_: Type):
        if class_ in self.stack:
            return get_lazy_serializer(self.factory)
        self.stack.append(class_)
        try:
            return self.factory._serializer_with_stack(class_, self)
        finally:
            self.stack.pop()


T = TypeVar("T")


class Factory(AbstractFactory):
    __slots__ = ("default_schema", "debug_path", "schemas")

    def __init__(self,
                 default_schema: Optional[Schema] = None,
                 schemas: Optional[Dict[Type, Schema]] = None,
                 debug_path: bool = False):
        self.default_schema = merge_schema(default_schema, DEFAULT_SCHEMA)
        self.debug_path = debug_path
        self.schemas: Dict[Type, Schema] = {}
        if schemas:
            self.schemas.update({
                type_: merge_schema(schema, self.default_schema)
                for type_, schema in schemas.items()
            })

    def schema(self, class_: Type[T]) -> Schema[T]:
        if is_generic_concrete(class_):
            base_class = class_.__origin__  # type: ignore
        else:
            base_class = None

        schema = self.schemas.get(class_)
        if not schema:
            if base_class:
                schema = self.schemas.get(base_class)
            schema = merge_schema(schema, self.default_schema)
            self.schemas[class_] = schema
        return schema

    def parser(self, class_: Type[T]) -> Parser[T]:
        return self._parser_with_stack(class_, StackedFactory(self))

    def _parser_with_stack(self, class_: Type[T], stacked_factory: StackedFactory) -> Parser[T]:
        schema = self.schema(class_)

        if schema.get_parser is not None:
            if schema.parser is not None:
                raise TypeError("Schema can not have parser and get_parser at same time")
            else:
<<<<<<< HEAD
                schema = copy(schema)
                schema.parser = schema.get_parser(class_, stacked_factory, self.debug_path)  # mypy: ignore
=======
                schema = copy(schema)  # mypy: ignore
                schema.parser = schema.get_parser(class_, stacked_factory, self.debug_path)
>>>>>>> 1f0ad2c9
                schema.get_parser = None
                self.schemas[class_] = schema

        if not schema.parser:
            schema.parser = create_parser(stacked_factory, schema, self.debug_path, class_)
        return schema.parser

    def serializer(self, class_: Type[T]) -> Serializer[T]:
        return self._serializer_with_stack(class_, StackedFactory(self))

    def _serializer_with_stack(self, class_: Type[T], stacked_factory: StackedFactory) -> Serializer[T]:
        schema = self.schema(class_)

        if schema.get_serializer is not None:
            if schema.serializer is not None:
                raise TypeError("Schema can not have serializer and get_serializer at same time")
            else:
<<<<<<< HEAD
                schema = copy(schema)
                schema.serializer = schema.get_serializer(class_, stacked_factory, self.debug_path)  # mypy: ignore
=======
                schema = copy(schema)  # mypy: ignore
                schema.serializer = schema.get_serializer(class_, stacked_factory, self.debug_path)
>>>>>>> 1f0ad2c9
                schema.get_serializer = None
                self.schemas[class_] = schema

        if not schema.serializer:
            schema.serializer = create_serializer(stacked_factory, schema, self.debug_path, class_)

        return schema.serializer

    def load(self, data: Any, class_: Type[T]) -> T:
        return self.parser(class_)(data)

    def dump(self, data: T, class_: Type[T] = None) -> Any:
        if class_ is None:
            class_ = type(data)
        return self.serializer(class_)(data)<|MERGE_RESOLUTION|>--- conflicted
+++ resolved
@@ -83,13 +83,8 @@
             if schema.parser is not None:
                 raise TypeError("Schema can not have parser and get_parser at same time")
             else:
-<<<<<<< HEAD
-                schema = copy(schema)
-                schema.parser = schema.get_parser(class_, stacked_factory, self.debug_path)  # mypy: ignore
-=======
                 schema = copy(schema)  # mypy: ignore
                 schema.parser = schema.get_parser(class_, stacked_factory, self.debug_path)
->>>>>>> 1f0ad2c9
                 schema.get_parser = None
                 self.schemas[class_] = schema
 
@@ -107,13 +102,8 @@
             if schema.serializer is not None:
                 raise TypeError("Schema can not have serializer and get_serializer at same time")
             else:
-<<<<<<< HEAD
-                schema = copy(schema)
-                schema.serializer = schema.get_serializer(class_, stacked_factory, self.debug_path)  # mypy: ignore
-=======
                 schema = copy(schema)  # mypy: ignore
                 schema.serializer = schema.get_serializer(class_, stacked_factory, self.debug_path)
->>>>>>> 1f0ad2c9
                 schema.get_serializer = None
                 self.schemas[class_] = schema
 
