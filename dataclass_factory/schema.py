--- conflicted
+++ resolved
@@ -3,13 +3,8 @@
 
 from dataclasses import Field, MISSING, fields
 
-<<<<<<< HEAD
-from .common import Serializer, Parser, T, InnerConverter
+from .common import Serializer, Parser, T, InnerConverter, ParserGetter, SerializerGetter
 from .naming import NameStyle, convert_name
-=======
-from .common import Serializer, Parser, T, InnerConverter, ParserGetter, SerializerGetter
-from .naming import NameStyle, NAMING_FUNC
->>>>>>> 7b90a174
 from .path_utils import Path
 
 FieldMapper = Callable[[str], Tuple[str, bool]]
